/*
 * Copyright 2012-2016 the original author or authors.
 *
 * Licensed under the Apache License, Version 2.0 (the "License");
 * you may not use this file except in compliance with the License.
 * You may obtain a copy of the License at
 *
 *      http://www.apache.org/licenses/LICENSE-2.0
 *
 * Unless required by applicable law or agreed to in writing, software
 * distributed under the License is distributed on an "AS IS" BASIS,
 * WITHOUT WARRANTIES OR CONDITIONS OF ANY KIND, either express or implied.
 * See the License for the specific language governing permissions and
 * limitations under the License.
 */

package org.springframework.boot.loader.archive;

import java.io.File;
import java.io.FileInputStream;
import java.io.IOException;
import java.net.MalformedURLException;
import java.net.URL;
import java.util.ArrayList;
import java.util.Arrays;
import java.util.Collections;
import java.util.Comparator;
import java.util.Deque;
import java.util.HashSet;
import java.util.Iterator;
import java.util.LinkedList;
import java.util.List;
import java.util.NoSuchElementException;
import java.util.Set;
import java.util.jar.Manifest;

/**
 * {@link Archive} implementation backed by an exploded archive directory.
 *
 * @author Phillip Webb
 * @author Andy Wilkinson
 */
public class ExplodedArchive implements Archive {

	private static final Set<String> SKIPPED_NAMES = new HashSet<String>(
			Arrays.asList(".", ".."));

	private final File root;

	private final boolean recursive;

	private File manifestFile;

	private Manifest manifest;

	/**
	 * Create a new {@link ExplodedArchive} instance.
	 * @param root the root folder
	 */
	public ExplodedArchive(File root) {
		this(root, true);
	}

	/**
	 * Create a new {@link ExplodedArchive} instance.
	 * @param root the root folder
	 * @param recursive if recursive searching should be used to locate the manifest.
	 * Defaults to {@code true}, folders with a large tree might want to set this to {code
	 * false}.
	 */
	public ExplodedArchive(File root, boolean recursive) {
		if (!root.exists() || !root.isDirectory()) {
			throw new IllegalArgumentException("Invalid source folder " + root);
		}
		this.root = root;
		this.recursive = recursive;
		this.manifestFile = getManifestFile(root);
	}

	private File getManifestFile(File root) {
		File metaInf = new File(root, "META-INF");
		return new File(metaInf, "MANIFEST.MF");
	}

	@Override
	public URL getUrl() throws MalformedURLException {
<<<<<<< HEAD
		return new URL("file", "", -1, this.root.toURI().getPath());
=======
		FilteredURLStreamHandler handler = this.filtered ? new FilteredURLStreamHandler()
				: null;
		return new URL("file", "", -1, this.root.toURI().toURL().getPath(), handler);
>>>>>>> 159ef8f1
	}

	@Override
	public Manifest getManifest() throws IOException {
		if (this.manifest == null && this.manifestFile.exists()) {
			FileInputStream inputStream = new FileInputStream(this.manifestFile);
			try {
				this.manifest = new Manifest(inputStream);
			}
			finally {
				inputStream.close();
			}
		}
		return this.manifest;
	}

	@Override
	public List<Archive> getNestedArchives(EntryFilter filter) throws IOException {
		List<Archive> nestedArchives = new ArrayList<Archive>();
		for (Entry entry : this) {
			if (filter.matches(entry)) {
				nestedArchives.add(getNestedArchive(entry));
			}
		}
		return Collections.unmodifiableList(nestedArchives);
	}

	@Override
	public Iterator<Entry> iterator() {
		return new FileEntryIterator(this.root, this.recursive);
	}

	protected Archive getNestedArchive(Entry entry) throws IOException {
		File file = ((FileEntry) entry).getFile();
		return (file.isDirectory() ? new ExplodedArchive(file)
				: new JarFileArchive(file));
	}

	@Override
	public String toString() {
		try {
			return getUrl().toString();
		}
		catch (Exception ex) {
			return "exploded archive";
		}
	}

	/**
	 * File based {@link Entry} {@link Iterator}.
	 */
	private static class FileEntryIterator implements Iterator<Entry> {

		private final Comparator<File> entryComparator = new EntryComparator();

		private final File root;

		private final boolean recursive;

		private final Deque<Iterator<File>> stack = new LinkedList<Iterator<File>>();

		private File current;

		FileEntryIterator(File root, boolean recursive) {
			this.root = root;
			this.recursive = recursive;
			this.stack.add(listFiles(root));
			this.current = poll();
		}

		@Override
		public boolean hasNext() {
			return this.current != null;
		}

		@Override
		public Entry next() {
			if (this.current == null) {
				throw new NoSuchElementException();
			}
			File file = this.current;
			if (file.isDirectory()
					&& (this.recursive || file.getParentFile().equals(this.root))) {
				this.stack.addFirst(listFiles(file));
			}
			this.current = poll();
			String name = file.toURI().getPath()
					.substring(this.root.toURI().getPath().length());
			return new FileEntry(name, file);
		}

		private Iterator<File> listFiles(File file) {
			File[] files = file.listFiles();
			if (files == null) {
				return Collections.<File>emptyList().iterator();
			}
			Arrays.sort(files, this.entryComparator);
			return Arrays.asList(files).iterator();
		}

		private File poll() {
			while (!this.stack.isEmpty()) {
				while (this.stack.peek().hasNext()) {
					File file = this.stack.peek().next();
					if (!SKIPPED_NAMES.contains(file.getName())) {
						return file;
					}
				}
				this.stack.poll();
			}
			return null;
		}

		@Override
		public void remove() {
			throw new UnsupportedOperationException("remove");
		}

		/**
		 * {@link Comparator} that orders {@link File} entries by their absolute paths.
		 */
		private static class EntryComparator implements Comparator<File> {

			@Override
			public int compare(File o1, File o2) {
				return o1.getAbsolutePath().compareTo(o2.getAbsolutePath());
			}

		}

	}

	/**
	 * {@link Entry} backed by a File.
	 */
	private static class FileEntry implements Entry {

		private final String name;

		private final File file;

		FileEntry(String name, File file) {
			this.name = name;
			this.file = file;
		}

		public File getFile() {
			return this.file;
		}

		@Override
		public boolean isDirectory() {
			return this.file.isDirectory();
		}

		@Override
		public String getName() {
			return this.name;
		}

	}

}<|MERGE_RESOLUTION|>--- conflicted
+++ resolved
@@ -84,13 +84,7 @@
 
 	@Override
 	public URL getUrl() throws MalformedURLException {
-<<<<<<< HEAD
-		return new URL("file", "", -1, this.root.toURI().getPath());
-=======
-		FilteredURLStreamHandler handler = this.filtered ? new FilteredURLStreamHandler()
-				: null;
-		return new URL("file", "", -1, this.root.toURI().toURL().getPath(), handler);
->>>>>>> 159ef8f1
+		return this.root.toURI().toURL();
 	}
 
 	@Override
