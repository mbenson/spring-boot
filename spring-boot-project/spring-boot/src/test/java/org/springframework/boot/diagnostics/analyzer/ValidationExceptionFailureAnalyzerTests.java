/*
 * Copyright 2012-2019 the original author or authors.
 *
 * Licensed under the Apache License, Version 2.0 (the "License");
 * you may not use this file except in compliance with the License.
 * You may obtain a copy of the License at
 *
 *      https://www.apache.org/licenses/LICENSE-2.0
 *
 * Unless required by applicable law or agreed to in writing, software
 * distributed under the License is distributed on an "AS IS" BASIS,
 * WITHOUT WARRANTIES OR CONDITIONS OF ANY KIND, either express or implied.
 * See the License for the specific language governing permissions and
 * limitations under the License.
 */

package org.springframework.boot.diagnostics.analyzer;

import org.junit.Test;
import org.junit.runner.RunWith;

import org.springframework.boot.context.properties.ConfigurationProperties;
import org.springframework.boot.context.properties.EnableConfigurationProperties;
import org.springframework.boot.testsupport.runner.classpath.ClassPathExclusions;
import org.springframework.boot.testsupport.runner.classpath.ModifiedClassPathRunner;
import org.springframework.context.annotation.AnnotationConfigApplicationContext;
import org.springframework.validation.annotation.Validated;

import static org.assertj.core.api.Assertions.assertThat;
import static org.assertj.core.api.Assertions.assertThatExceptionOfType;

/**
 * Tests for {@link ValidationExceptionFailureAnalyzer}
 *
 * @author Andy Wilkinson
 */
@RunWith(ModifiedClassPathRunner.class)
@ClassPathExclusions("hibernate-validator-*.jar")
public class ValidationExceptionFailureAnalyzerTests {

	@Test
	public void validatedPropertiesTest() {
<<<<<<< HEAD
		assertThatExceptionOfType(Exception.class)
				.isThrownBy(() -> new AnnotationConfigApplicationContext(
						TestConfiguration.class).close())
				.satisfies((ex) -> assertThat(
						new ValidationExceptionFailureAnalyzer().analyze(ex))
								.isNotNull());
=======
		try {
			new AnnotationConfigApplicationContext(TestConfiguration.class).close();
			fail("Expected failure did not occur");
		}
		catch (Exception ex) {
			FailureAnalysis analysis = new ValidationExceptionFailureAnalyzer().analyze(ex);
			assertThat(analysis).isNotNull();
		}
>>>>>>> c6c139d9
	}

	@Test
	public void nonValidatedPropertiesTest() {
		new AnnotationConfigApplicationContext(NonValidatedTestConfiguration.class).close();
	}

	@EnableConfigurationProperties(TestProperties.class)
	static class TestConfiguration {

		TestConfiguration(TestProperties testProperties) {
		}

	}

	@ConfigurationProperties("test")
	@Validated
	private static class TestProperties {

	}

	@EnableConfigurationProperties(NonValidatedTestProperties.class)
	static class NonValidatedTestConfiguration {

		NonValidatedTestConfiguration(NonValidatedTestProperties testProperties) {
		}

	}

	@ConfigurationProperties("test")
	private static class NonValidatedTestProperties {

	}

}<|MERGE_RESOLUTION|>--- conflicted
+++ resolved
@@ -40,23 +40,9 @@
 
 	@Test
 	public void validatedPropertiesTest() {
-<<<<<<< HEAD
 		assertThatExceptionOfType(Exception.class)
-				.isThrownBy(() -> new AnnotationConfigApplicationContext(
-						TestConfiguration.class).close())
-				.satisfies((ex) -> assertThat(
-						new ValidationExceptionFailureAnalyzer().analyze(ex))
-								.isNotNull());
-=======
-		try {
-			new AnnotationConfigApplicationContext(TestConfiguration.class).close();
-			fail("Expected failure did not occur");
-		}
-		catch (Exception ex) {
-			FailureAnalysis analysis = new ValidationExceptionFailureAnalyzer().analyze(ex);
-			assertThat(analysis).isNotNull();
-		}
->>>>>>> c6c139d9
+				.isThrownBy(() -> new AnnotationConfigApplicationContext(TestConfiguration.class).close())
+				.satisfies((ex) -> assertThat(new ValidationExceptionFailureAnalyzer().analyze(ex)).isNotNull());
 	}
 
 	@Test
