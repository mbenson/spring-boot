--- conflicted
+++ resolved
@@ -699,14 +699,8 @@
 
 	}
 
-<<<<<<< HEAD
-	@Configuration(proxyBeanMethods = false)
-	@Import({ GenericCacheConfiguration.class,
-			CacheManagerCustomizersConfiguration.class })
-=======
-	@Configuration
+	@Configuration(proxyBeanMethods = false)
 	@Import({ GenericCacheConfiguration.class, CacheManagerCustomizersConfiguration.class })
->>>>>>> 24925c3d
 	static class GenericCacheAndCustomizersConfiguration {
 
 	}
@@ -732,14 +726,8 @@
 
 	}
 
-<<<<<<< HEAD
-	@Configuration(proxyBeanMethods = false)
-	@Import({ CouchbaseCacheConfiguration.class,
-			CacheManagerCustomizersConfiguration.class })
-=======
-	@Configuration
+	@Configuration(proxyBeanMethods = false)
 	@Import({ CouchbaseCacheConfiguration.class, CacheManagerCustomizersConfiguration.class })
->>>>>>> 24925c3d
 	static class CouchbaseCacheAndCustomizersConfiguration {
 
 	}
